"""Assortment of layers for use in models.py.

Author:
    Chris Chute (chute@stanford.edu)
"""

import torch
import torch.nn as nn
import torch.nn.functional as F

from torch.nn.utils.rnn import pack_padded_sequence, pad_packed_sequence
from util import masked_softmax

class QANetEmbedding(nn.Module):
    """Embedding layer used by QANet.

    Args:
        p_1 (int): Number of dimensions in pre-trained GloVe word vectors
        p_2 (int): Number of dimensions in characters
    """
    def __init__(self, char_vectors, word_vectors, hidden_size, drop_prob, p_1=300, p_2=200):
        super(QANetEmbedding, self).__init__()
        self.p_1 = p_1
        self.p_2 = p_2
        self.drop_prob = drop_prob
        self.w_embed = nn.Embedding.from_pretrained(word_vectors)
        self.c_embed = nn.Embedding.from_pretrained(char_vectors)
        self.conv = nn.Conv2d(p_2, hidden_size, bias=True)
        self.hwy = HighwayEncoder(2, hidden_size)

    def forward(self, c, w):
        x_w = self.w_embed(w) # (batch_size, seq_len, embed_size)
        x_w = F.dropout(x_w, self.drop_prob, self.training)

        x_c = self.c_embed(c) # (batch_size, seq_len, embed_size_1, embed_size_2)
        x_c = F.dropout(x_c, self.drop_prob, self.training)
        x_c = x_c.permute(0, 3, 1, 2) # (batch_size, embed_size_2, seq_len, embed_size_1)
        x_c = self.conv(x_c)
        x_c = x_c.permute(0, 1, 3, 2) # (batch_size, seq_len, embed_size_2, embed_size_1)

        x = torch.cat([x_w, x_c], dim=2) # Join on embed_size
        x = self.hwy(x)
        return x

<<<<<<< HEAD
class QANetOutput(nn.Module):
    """Output layer used by QANet.

    Args:
    """
    def __init__(self, hidden_size):
        super(QANetOutput, self).__init__()
        self.linear_1 = nn.Linear(hidden_size * 2, 1)
        self.linear_2 = nn.Linear(hidden_size * 2, 1)

    def forward(self, M0, M1, M2, mask):
        W_1 = torch.cat((M0, M1), 2)
        W_2 = torch.cat((M0, M2), 2)
        L_1 = self.linear1(W_1)
        L_2 = self.linear2(W_2)
        p_1 = masked_softmax(L_1.squeeze(), mask, -1, True)
        p_2 = masked_softmax(L_2.squeeze(), mask, -1, True)
        return p_1, p_2
=======
class DepthwiseSeparableConvolution(nn.Module):
    def __init__(self, in_channels, out_channels, k, bias=False):
        super(DepthwiseSeparableConvolution, self).__init__()
        self.depthwise_conv = nn.Conv2d(
            in_channels=in_channels,
            out_channels=in_channels,
            kernel_size=k,
            padding=k//2,
            groups=in_channels,
            bias=bias
        )
        self.pointwise_conv = nn.Conv2d(
            in_channels=in_channels,
            out_channels=out_channels,
            k=1,
            padding=0,
            bias=bias
        )

    def forward(self, x):
        x = self.depthwise_conv(x)
        x = self.pointwise_conv(x)
        return x
        
>>>>>>> a0fe3284

class Embedding(nn.Module):
    """Embedding layer used by BiDAF, without the character-level component.

    Word-level embeddings are further refined using a 2-layer Highway Encoder
    (see `HighwayEncoder` class for details).

    Args:
        word_vectors (torch.Tensor): Pre-trained word vectors.
        hidden_size (int): Size of hidden activations.
        drop_prob (float): Probability of zero-ing out activations
    """
    def __init__(self, word_vectors, hidden_size, drop_prob):
        super(Embedding, self).__init__()
        self.drop_prob = drop_prob
        self.embed = nn.Embedding.from_pretrained(word_vectors)
        self.proj = nn.Linear(word_vectors.size(1), hidden_size, bias=False)
        self.hwy = HighwayEncoder(2, hidden_size)

    def forward(self, x):
        emb = self.embed(x)   # (batch_size, seq_len, embed_size)
        emb = F.dropout(emb, self.drop_prob, self.training)
        emb = self.proj(emb)  # (batch_size, seq_len, hidden_size)
        emb = self.hwy(emb)   # (batch_size, seq_len, hidden_size)

        return emb


class HighwayEncoder(nn.Module):
    """Encode an input sequence using a highway network.

    Based on the paper:
    "Highway Networks"
    by Rupesh Kumar Srivastava, Klaus Greff, Jürgen Schmidhuber
    (https://arxiv.org/abs/1505.00387).

    Args:
        num_layers (int): Number of layers in the highway encoder.
        hidden_size (int): Size of hidden activations.
    """
    def __init__(self, num_layers, hidden_size):
        super(HighwayEncoder, self).__init__()
        self.transforms = nn.ModuleList([nn.Linear(hidden_size, hidden_size)
                                         for _ in range(num_layers)])
        self.gates = nn.ModuleList([nn.Linear(hidden_size, hidden_size)
                                    for _ in range(num_layers)])

    def forward(self, x):
        for gate, transform in zip(self.gates, self.transforms):
            # Shapes of g, t, and x are all (batch_size, seq_len, hidden_size)
            g = torch.sigmoid(gate(x))
            t = F.relu(transform(x))
            x = g * t + (1 - g) * x

        return x


class RNNEncoder(nn.Module):
    """General-purpose layer for encoding a sequence using a bidirectional RNN.

    Encoded output is the RNN's hidden state at each position, which
    has shape `(batch_size, seq_len, hidden_size * 2)`.

    Args:
        input_size (int): Size of a single timestep in the input.
        hidden_size (int): Size of the RNN hidden state.
        num_layers (int): Number of layers of RNN cells to use.
        drop_prob (float): Probability of zero-ing out activations.
    """
    def __init__(self,
                 input_size,
                 hidden_size,
                 num_layers,
                 drop_prob=0.):
        super(RNNEncoder, self).__init__()
        self.drop_prob = drop_prob
        self.rnn = nn.LSTM(input_size, hidden_size, num_layers,
                           batch_first=True,
                           bidirectional=True,
                           dropout=drop_prob if num_layers > 1 else 0.)

    def forward(self, x, lengths):
        # Save original padded length for use by pad_packed_sequence
        orig_len = x.size(1)

        # Sort by length and pack sequence for RNN
        lengths, sort_idx = lengths.sort(0, descending=True)
        x = x[sort_idx]     # (batch_size, seq_len, input_size)
        x = pack_padded_sequence(x, lengths.cpu(), batch_first=True)

        # Apply RNN
        x, _ = self.rnn(x)  # (batch_size, seq_len, 2 * hidden_size)

        # Unpack and reverse sort
        x, _ = pad_packed_sequence(x, batch_first=True, total_length=orig_len)
        _, unsort_idx = sort_idx.sort(0)
        x = x[unsort_idx]   # (batch_size, seq_len, 2 * hidden_size)

        # Apply dropout (RNN applies dropout after all but the last layer)
        x = F.dropout(x, self.drop_prob, self.training)

        return x


class BiDAFAttention(nn.Module):
    """Bidirectional attention originally used by BiDAF.

    Bidirectional attention computes attention in two directions:
    The context attends to the query and the query attends to the context.
    The output of this layer is the concatenation of [context, c2q_attention,
    context * c2q_attention, context * q2c_attention]. This concatenation allows
    the attention vector at each timestep, along with the embeddings from
    previous layers, to flow through the attention layer to the modeling layer.
    The output has shape (batch_size, context_len, 8 * hidden_size).

    Args:
        hidden_size (int): Size of hidden activations.
        drop_prob (float): Probability of zero-ing out activations.
    """
    def __init__(self, hidden_size, drop_prob=0.1):
        super(BiDAFAttention, self).__init__()
        self.drop_prob = drop_prob
        self.c_weight = nn.Parameter(torch.zeros(hidden_size, 1))
        self.q_weight = nn.Parameter(torch.zeros(hidden_size, 1))
        self.cq_weight = nn.Parameter(torch.zeros(1, 1, hidden_size))
        for weight in (self.c_weight, self.q_weight, self.cq_weight):
            nn.init.xavier_uniform_(weight)
        self.bias = nn.Parameter(torch.zeros(1))

    def forward(self, c, q, c_mask, q_mask):
        batch_size, c_len, _ = c.size()
        q_len = q.size(1)
        s = self.get_similarity_matrix(c, q)        # (batch_size, c_len, q_len)
        c_mask = c_mask.view(batch_size, c_len, 1)  # (batch_size, c_len, 1)
        q_mask = q_mask.view(batch_size, 1, q_len)  # (batch_size, 1, q_len)
        s1 = masked_softmax(s, q_mask, dim=2)       # (batch_size, c_len, q_len)
        s2 = masked_softmax(s, c_mask, dim=1)       # (batch_size, c_len, q_len)

        # (bs, c_len, q_len) x (bs, q_len, hid_size) => (bs, c_len, hid_size)
        a = torch.bmm(s1, q)
        # (bs, c_len, c_len) x (bs, c_len, hid_size) => (bs, c_len, hid_size)
        b = torch.bmm(torch.bmm(s1, s2.transpose(1, 2)), c)

        x = torch.cat([c, a, c * a, c * b], dim=2)  # (bs, c_len, 4 * hid_size)

        return x

    def get_similarity_matrix(self, c, q):
        """Get the "similarity matrix" between context and query (using the
        terminology of the BiDAF paper).

        A naive implementation as described in BiDAF would concatenate the
        three vectors then project the result with a single weight matrix. This
        method is a more memory-efficient implementation of the same operation.

        See Also:
            Equation 1 in https://arxiv.org/abs/1611.01603
        """
        c_len, q_len = c.size(1), q.size(1)
        c = F.dropout(c, self.drop_prob, self.training)  # (bs, c_len, hid_size)
        q = F.dropout(q, self.drop_prob, self.training)  # (bs, q_len, hid_size)

        # Shapes: (batch_size, c_len, q_len)
        s0 = torch.matmul(c, self.c_weight).expand([-1, -1, q_len])
        s1 = torch.matmul(q, self.q_weight).transpose(1, 2)\
                                           .expand([-1, c_len, -1])
        s2 = torch.matmul(c * self.cq_weight, q.transpose(1, 2))
        s = s0 + s1 + s2 + self.bias

        return s


class BiDAFOutput(nn.Module):
    """Output layer used by BiDAF for question answering.

    Computes a linear transformation of the attention and modeling
    outputs, then takes the softmax of the result to get the start pointer.
    A bidirectional LSTM is then applied the modeling output to produce `mod_2`.
    A second linear+softmax of the attention output and `mod_2` is used
    to get the end pointer.

    Args:
        hidden_size (int): Hidden size used in the BiDAF model.
        drop_prob (float): Probability of zero-ing out activations.
    """
    def __init__(self, hidden_size, drop_prob):
        super(BiDAFOutput, self).__init__()
        self.att_linear_1 = nn.Linear(8 * hidden_size, 1)
        self.mod_linear_1 = nn.Linear(2 * hidden_size, 1)

        self.rnn = RNNEncoder(input_size=2 * hidden_size,
                              hidden_size=hidden_size,
                              num_layers=1,
                              drop_prob=drop_prob)

        self.att_linear_2 = nn.Linear(8 * hidden_size, 1)
        self.mod_linear_2 = nn.Linear(2 * hidden_size, 1)

    def forward(self, att, mod, mask):
        # Shapes: (batch_size, seq_len, 1)
        logits_1 = self.att_linear_1(att) + self.mod_linear_1(mod)
        mod_2 = self.rnn(mod, mask.sum(-1))
        logits_2 = self.att_linear_2(att) + self.mod_linear_2(mod_2)

        # Shapes: (batch_size, seq_len)
        log_p1 = masked_softmax(logits_1.squeeze(), mask, log_softmax=True)
        log_p2 = masked_softmax(logits_2.squeeze(), mask, log_softmax=True)

        return log_p1, log_p2<|MERGE_RESOLUTION|>--- conflicted
+++ resolved
@@ -42,26 +42,6 @@
         x = self.hwy(x)
         return x
 
-<<<<<<< HEAD
-class QANetOutput(nn.Module):
-    """Output layer used by QANet.
-
-    Args:
-    """
-    def __init__(self, hidden_size):
-        super(QANetOutput, self).__init__()
-        self.linear_1 = nn.Linear(hidden_size * 2, 1)
-        self.linear_2 = nn.Linear(hidden_size * 2, 1)
-
-    def forward(self, M0, M1, M2, mask):
-        W_1 = torch.cat((M0, M1), 2)
-        W_2 = torch.cat((M0, M2), 2)
-        L_1 = self.linear1(W_1)
-        L_2 = self.linear2(W_2)
-        p_1 = masked_softmax(L_1.squeeze(), mask, -1, True)
-        p_2 = masked_softmax(L_2.squeeze(), mask, -1, True)
-        return p_1, p_2
-=======
 class DepthwiseSeparableConvolution(nn.Module):
     def __init__(self, in_channels, out_channels, k, bias=False):
         super(DepthwiseSeparableConvolution, self).__init__()
@@ -85,8 +65,25 @@
         x = self.depthwise_conv(x)
         x = self.pointwise_conv(x)
         return x
-        
->>>>>>> a0fe3284
+
+class QANetOutput(nn.Module):
+    """Output layer used by QANet.
+
+    Args:
+    """
+    def __init__(self, hidden_size):
+        super(QANetOutput, self).__init__()
+        self.linear_1 = nn.Linear(hidden_size * 2, 1)
+        self.linear_2 = nn.Linear(hidden_size * 2, 1)
+
+    def forward(self, M0, M1, M2, mask):
+        W_1 = torch.cat((M0, M1), 2)
+        W_2 = torch.cat((M0, M2), 2)
+        L_1 = self.linear1(W_1)
+        L_2 = self.linear2(W_2)
+        p_1 = masked_softmax(L_1.squeeze(), mask, -1, True)
+        p_2 = masked_softmax(L_2.squeeze(), mask, -1, True)
+        return p_1, p_2
 
 class Embedding(nn.Module):
     """Embedding layer used by BiDAF, without the character-level component.
